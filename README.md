# Dimensional Weather for FoundryVTT

A dynamic weather system for Foundry VTT, providing a modular system for developing your own climes, terrains, and atmospheric phenomenon.

## Description

This module adds a comprehensive weather system to your campaign, featuring:
- Terrain-specific weather patterns
- Survival rules based on conditions
- Private GM commands for weather management

## How it works

<<<<<<< HEAD
=======
There are four weather dimensions and one terrain, so this is 5-dimensional weather calculations. 

>>>>>>> 70f87fe6
### Weather Dimensions
- Temperature
- Wind
- Humidity
- Precipitation

### Terrain Types
Your terrain types can be specific to your campaign. For example, if using the Dark Sun campaign, you would have:
- Boulder Fields
- Dust Sinks
- Mountains
- Mudflats
- Rocky Badlands
- Salt Flats
- Salt Marshes
- Sandy Wastes
- Scrub Plains
- Stony Barrens
- Verdant Belt
- Sea of Silt
- Ringing Mountains
- Forest Ridge

The goal is to produce more or less "natural" weather changes without swinging wildly into situations you might get from mere random tables. (Heat wave followed by a cold snap, for example.)

Big swings can happen, it's just that they're less likely. 

You can rig the randomness by adjusting the "Random" slider in the module's settings.

### Chat Commands
There are robust chat commands. They are:

- `/weather` - Display current weather (available to all)
- `/weather terrain [type]` - Change terrain type (GM only)
- `/weather update` - Force weather update (GM only)
- `/weather stats` - Display weather statistics (GM only)
- `/weather forecast` - Show weather forecast (GM only)
- `/weather random [0-10]` - Set weather variability (GM only)
- `/date` - Show calendar information



## Installation

1. Copy this URL: `[your manifest URL]`
2. In Foundry VTT, go to Add-on Modules
3. Click "Install Module"
4. Paste the manifest URL and click Install


## How the Weather System Works

The Dimensional Weather system uses a dynamic, multi-dimensional approach to weather generation that combines:
- Base terrain conditions
- Time of day effects
- Random variability
- Special rules and effects

### Weather Dimensions

Each terrain has four primary dimensions that determine its weather:

1. **Temperature** (-10 to +10)
   - Example: A desert terrain might have a base temperature of +5
   - At noon, it might get a +2 modifier
   - With variability, it could range from +4 to +8

2. **Wind** (-10 to +10)
   - Example: Mountain terrain might have a base wind of +3
   - High variability could create gusts from +1 to +5
   - At wind +6 or higher, ranged attacks have disadvantage

3. **Precipitation** (-10 to +10)
   - Example: Forest terrain might have base precipitation of 0
   - Negative values represent clear skies
   - Values above +3 trigger visibility penalties

4. **Humidity** (-10 to +10)
   - Example: Coastal terrain might have base humidity of +2
   - Desert terrain might have -5
   - Affects how temperature feels and survival rules

### Example: Weather Generation

Let's see how weather is generated for a Scrub Plains terrain:

1. **Base Conditions**
   ```json
   {
     "temperature": 2,
     "wind": 1,
     "precipitation": -2,
     "humidity": -1,
     "variability": 3
   }
   ```

2. **Time Modifiers**
   - Early Morning: temperature -2
   - Noon: temperature +2
   - Night: temperature -1

3. **Weather Update**
   - System takes current values
   - Applies time of day modifiers
   - Adds random variation based on variability setting
   - Clamps final values between -10 and +10

4. **Survival Rules**
   - Temperature ≥ 2: Double water consumption
   - Wind ≥ 6: Ranged attack penalties
   - Precipitation ≥ 3: Visibility penalties

### Example: Weather Report

```
Current Weather - Scrub Plains
Temperature: Hot (4) - Water consumption doubled
Wind: Light breeze (1)
Precipitation: Clear skies (-2)
Humidity: Dry (-1)

Survival Rules:
- Water consumption is doubled
- Constitution save DC 5 every 4 hours
- Disadvantage if wearing medium/heavy armor
```

### Dynamic Changes

The weather system gradually changes over time:
1. Each update moves values toward terrain baseline
2. Random variation adds unpredictability
3. Time of day automatically affects conditions
4. GMs can force updates or change variability

### AI Integration (Optional)

When AI descriptions are enabled:
1. System combines all weather factors
2. Generates atmospheric descriptions
3. Focuses on survival-relevant information
4. Updates descriptions based on time of day

## Making it Rain
If you'd like to create your own weather effects -- maybe you're not on a post-apocalyptic desert world -- You should look over the `settings-template.json` file. It is a template for describing the terrains and four dimensions of the weather on scales of -10 to 10. 

Pop the file into the campaign_settings directory and then choose the locale using the dropdown menu in the settings panel. 

## File Structure

The settings file is a JSON document with the following main sections:

### Basic Metadata
```json
{
    "name": "Your Setting Name",
    "description": "Brief description of your setting's weather system",
    "version": "1.0"
}
```

### Weather Dimensions

The system uses four weather dimensions, each ranging from -10 to +10:
- Temperature
- Wind
- Precipitation
- Humidity

For each dimension, you define descriptions for key values. You don't need to define every number - the system will interpolate between defined values.

#### Temperature (-10 to +10)
- -10: Coldest possible conditions
- 0: Average temperature
- +10: Hottest possible conditions

Example: For a temperate setting, -10 might be 0°F, while for a desert setting, it might be 40°F.

#### Wind (-10 to +10)
- -10: Dead calm
- 0: Normal conditions
- +10: Hurricane force

#### Precipitation (-10 to +10)
- -10: Clear skies
- 0: Light rain/snow
- +10: Torrential downpour

#### Humidity (-10 to +10)
- -10: Bone dry
- 0: Normal humidity
- +10: Oppressively humid

### Time Modifiers

Time of day affects temperature. Define modifiers for:
- Early Morning
- Noon
- Afternoon
- Night
- Late Night

Example:
```json
"timeModifiers": {
    "Early Morning": { "temperature": -2 },
    "Noon": { "temperature": 2 }
}
```

### Terrains

Each terrain type needs:
- `name`: Display name
- `description`: Narrative description
- `temperature`: Base modifier (-10 to +10)
- `wind`: Base modifier (-10 to +10)
- `precipitation`: Base modifier (-10 to +10)
- `humidity`: Base modifier (-10 to +10)
- `variability`: How much weather varies (0-10)
- `rules`: Array of special rules

Example:
```json
"plains": {
    "name": "Plains",
    "description": "Open grasslands with rolling hills",
    "temperature": 0,
    "wind": 2,
    "precipitation": 0,
    "humidity": 0,
    "variability": 3,
    "rules": []
}
```

## Tips for Creating Settings

1. **Consider Your Setting's Climate:**
   - What's the normal temperature range?
   - How often does it rain?
   - Are there extreme weather conditions?

2. **Balance the Numbers:**
   - Base values (-10 to +10) should reflect relative conditions
   - Consider how time modifiers will affect the final values
   - Higher variability means more random weather changes

3. **Write Descriptive Text:**
   - Make descriptions vivid but concise
   - Include mechanical effects where relevant
   - Consider how weather affects gameplay

4. **Test Your Settings:**
   - Try different combinations of terrain and time
   - Check if the weather variations make sense
   - Ensure rules are clear and playable

## Example Values

### Desert Setting
- Temperature: Higher base values (5 to 10)
- Wind: Variable (-5 to 10)
- Precipitation: Very low (-10 to -5)
- Humidity: Low (-8 to -3)

### Tropical Setting
- Temperature: Moderate to high (2 to 8)
- Wind: Variable (-5 to 10)
- Precipitation: High (0 to 10)
- Humidity: High (5 to 10)

### Arctic Setting
- Temperature: Very low (-10 to -5)
- Wind: High (0 to 10)
- Precipitation: Moderate (-5 to 5)
- Humidity: Low (-5 to 0)

## Dependencies
- [Chat Commands Library](https://gitlab.com/woodentavern/foundryvtt-chat-command-lib)
- [About Time](https://github.com/LeafWulf/about-time)
- [Simple Calendar](https://github.com/vigoren/foundryvtt-simple-calendar)
- [libWrapper](https://github.com/ruipin/fvtt-lib-wrapper)


## License

This module is licensed under the MIT License. See the LICENSE file for details.
<|MERGE_RESOLUTION|>--- conflicted
+++ resolved
@@ -9,13 +9,12 @@
 - Survival rules based on conditions
 - Private GM commands for weather management
 
+## Features
+
+There are four weather dimensions and one terrain, so this is 5-dimensional weather calculations. 
+
 ## How it works
 
-<<<<<<< HEAD
-=======
-There are four weather dimensions and one terrain, so this is 5-dimensional weather calculations. 
-
->>>>>>> 70f87fe6
 ### Weather Dimensions
 - Temperature
 - Wind
