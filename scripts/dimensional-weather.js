--- conflicted
+++ resolved
@@ -11,116 +11,6 @@
 
 class DimensionalWeather {
   constructor(options = {}) {
-<<<<<<< HEAD
-    // Initialize weather dimensions with default values or provided options
-    this.temperature = options.temperature ?? 0; // scale: -10 to 10
-    this.wind = options.wind ?? 0;
-    this.precipitation = options.precipitation ?? 0;
-    this.humidity = options.humidity ?? 0;
-    this.variability = options.variability ?? 5; // How rapidly weather can change
-
-    // Define Dark Sun terrain presets
-    this.terrains = {
-      boulderFields: {
-        temperature: 9,
-        wind: 6,
-        precipitation: -10,
-        humidity: -10,
-        variability: 6,
-      },
-      dustSinks: {
-        temperature: 10,
-        wind: 7,
-        precipitation: -10,
-        humidity: -5,
-        variability: 8,
-      },
-      mountains: {
-        temperature: 4,
-        wind: 8,
-        precipitation: -10,
-        humidity: -5,
-        variability: 9,
-      },
-      mudflats: {
-        temperature: 8,
-        wind: 2,
-        precipitation: -5,
-        humidity: 8,
-        variability: 7,
-      },
-      rockyBadlands: {
-        temperature: 9,
-        wind: 6,
-        precipitation: -10,
-        humidity: -10,
-        variability: 6,
-      },
-      saltFlats: {
-        temperature: 10,
-        wind: 4,
-        precipitation: -10,
-        humidity: -10,
-        variability: 3,
-      },
-      saltMarshes: {
-        temperature: 8,
-        wind: 3,
-        precipitation: -5,
-        humidity: 7,
-        variability: 5,
-      },
-      sandyWastes: {
-        temperature: 10,
-        wind: 8,
-        precipitation: -10,
-        humidity: -10,
-        variability: 10,
-      },
-      scrubPlains: {
-        temperature: 8,
-        wind: 3,
-        precipitation: -10,
-        humidity: -5,
-        variability: 4,
-      },
-      stonyBarrens: {
-        temperature: 9,
-        wind: 5,
-        precipitation: -10,
-        humidity: -10,
-        variability: 5,
-      },
-      verdantBelt: {
-        temperature: 7,
-        wind: 1,
-        precipitation: -5,
-        humidity: 5,
-        variability: 6,
-      },
-      seaOfSilt: {
-        temperature: 10,
-        wind: 7,
-        precipitation: -10,
-        humidity: -5,
-        variability: 9,
-      },
-      ringingMountains: {
-        temperature: 4,
-        wind: 8,
-        precipitation: -10,
-        humidity: -5,
-        variability: 9,
-      },
-      forestRidge: {
-        temperature: 3,
-        wind: -2,
-        precipitation: 5,
-        humidity: 10,
-        variability: 7,
-      },
-    };
-=======
     this.settingsData = null;
     this.settingsIndex = null;
     this.initialized = false;
@@ -545,7 +435,6 @@
         settings.season = Object.keys(seasonChoices)[0];
         await game.settings.set("dimensional-weather", "settings", settings);
       }
->>>>>>> 70f87fe6
 
       // Validate current terrain and season against new choices
       if (!terrainChoices[settings.terrain]) {
@@ -583,53 +472,6 @@
    * Saves the current weather state to scene flags
    * @private
    */
-<<<<<<< HEAD
-  static registerSettings() {
-    console.log("Dimensional Weather | Registering settings");
-
-    // Terrain type setting
-    game.settings.register("dimensional-weather", "terrain", {
-      name: "Terrain Type",
-      hint:
-        "The type of terrain in Athas for weather generation. Note: Time and season information is automatically retrieved from Simple Calendar.",
-      scope: "world",
-      config: true,
-      type: String,
-      choices: {
-        boulderFields: "Boulder Fields",
-        dustSinks: "Dust Sinks",
-        forestRidge: "Forest Ridge",
-        mountains: "Mountains",
-        mudflats: "Mudflats",
-        ringingMountains: "Ringing Mountains",
-        rockyBadlands: "Rocky Badlands",
-        saltFlats: "Salt Flats",
-        saltMarshes: "Salt Marshes",
-        sandyWastes: "Sandy Wastes",
-        scrubPlains: "Scrub Plains",
-        seaOfSilt: "Sea Of Silt",
-        stonyBarrens: "Stony Barrens",
-        verdantBelt: "Verdant Belt",
-      },
-      default: "scrubPlains",
-      onChange: (value) => {
-        if (game.dimWeather) {
-          game.dimWeather.setTerrain(value);
-        }
-      },
-    });
-
-    // Variability control
-    game.settings.register("dimensional-weather", "variability", {
-      name: "Weather Variability",
-      hint: "Higher values mean more rapid weather changes.",
-      scope: "world",
-      config: true,
-      type: Number,
-      default: 5,
-      range: { min: 0, max: 10, step: 1 },
-    });
-=======
   async _saveWeatherState() {
     const currentTime = SimpleCalendar?.api
       ? SimpleCalendar.api.currentDateTime().timestamp
@@ -678,7 +520,6 @@
       );
       return;
     }
->>>>>>> 70f87fe6
 
     // Check for existing weather state
     const existingState = scene.getFlag("dimensional-weather", "weatherState");
@@ -694,17 +535,6 @@
     const terrain = game.settings.get("dimensional-weather", "terrain");
     const season = game.settings.get("dimensional-weather", "season");
 
-<<<<<<< HEAD
-    game.settings.register("dimensional-weather", "llmApiKey", {
-      name: "AI API Key",
-      hint: "Your API key for the chosen AI service.",
-      scope: "world",
-      config: true,
-      type: String,
-      default: "",
-    });
-  }
-=======
     // Validate terrain exists
     if (!this.settingsData.terrains[terrain]) {
       console.warn(
@@ -724,7 +554,6 @@
       await game.settings.set("dimensional-weather", "season", defaultSeason);
       return;
     }
->>>>>>> 70f87fe6
 
     const terrainData = this.settingsData.terrains[terrain];
 
@@ -2466,9 +2295,6 @@
         if (!game.dimWeather?.settingsData?.terrains) {
           return [
             game.chatCommands.createInfoElement(
-<<<<<<< HEAD
-              "Display current weather conditions or use subcommands: terrain, update, stats, forecast, help"
-=======
               "Weather system not initialized. Please wait a moment and try again."
             ),
           ];
@@ -2510,7 +2336,6 @@
                 `${alias} ${cmd.cmd}`,
                 cmd.desc
               )
->>>>>>> 70f87fe6
             ),
           ];
         }
@@ -2563,17 +2388,6 @@
           }
         }
 
-<<<<<<< HEAD
-        // Show available subcommands for GMs
-        const subcommands = [
-          { cmd: "terrain", desc: "Set the current terrain type" },
-          { cmd: "update", desc: "Force weather update" },
-          { cmd: "random", desc: "Set weather variability (0-10)" },
-          { cmd: "stats", desc: "Display weather statistics" },
-          { cmd: "forecast", desc: "Show weather forecast" },
-          { cmd: "help", desc: "Show weather command help" },
-        ];
-=======
         // Handle season subcommand
         if (args[0] === "season" || (args[0] && "season".startsWith(args[0]))) {
           // If just "season" or partial match, show all seasons
@@ -2645,7 +2459,6 @@
               );
           }
         }
->>>>>>> 70f87fe6
 
         // Show matching subcommands based on partial input
         const partialCmd = args[0] || "";
@@ -2717,43 +2530,6 @@
   });
 });
 
-<<<<<<< HEAD
-// Helper function to show weather help
-function showWeatherHelp() {
-  ChatMessage.create({
-    content: `<div class="weather-report">
-                <h3>Weather Commands Help</h3>
-                <ul>
-                  <li><code>/weather</code> - Display current weather</li>
-                  <li><code>/weather terrain [Terrain]</code> - Set the current terrain type</li>
-                  <li><code>/weather update</code> - Force weather update</li>
-                  <li><code>/weather stats</code> - Display weather statistics (GM only)</li>
-                  <li><code>/weather forecast</code> - Show weather forecast (GM only)</li>
-                  <li><code>/weather random [0-10]</code> - Set weather variability (GM only)</li>
-                  <li><code>/date</code> - Show calendar information</li>
-                </ul>
-                <h4>Available Terrains:</h4>
-                <ul>
-                  <li>Boulder Fields</li>
-                  <li>Dust Sinks</li>
-                  <li>Mountains</li>
-                  <li>Mudflats</li>
-                  <li>Rocky Badlands</li>
-                  <li>Salt Flats</li>
-                  <li>Salt Marshes</li>
-                  <li>Sandy Wastes</li>
-                  <li>Scrub Plains</li>
-                  <li>Stony Barrens</li>
-                  <li>Verdant Belt</li>
-                  <li>Sea of Silt</li>
-                  <li>Ringing Mountains</li>
-                  <li>Forest Ridge</li>
-                </ul>
-              </div>`,
-    speaker: { alias: "Dimensional Weather" },
-  });
-}
-=======
 // Hook into Simple Calendar's time change event
 Hooks.on("simple-calendar-time-change", async () => {
   if (game.dimWeather) {
@@ -2768,7 +2544,6 @@
     const currentTime = SimpleCalendar.api.currentDateTime().timestamp;
     const hoursSinceLastUpdate =
       (currentTime - lastUpdateTime) / (1000 * 60 * 60);
->>>>>>> 70f87fe6
 
     if (hoursSinceLastUpdate >= updateFrequency) {
       console.log("Dimensional Weather | Time-based weather update triggered");
